--- conflicted
+++ resolved
@@ -172,32 +172,4 @@
 .ruff_cache/
 
 # PyPI configuration file
-.pypirc
-<<<<<<< HEAD
-# Python virtual environment
-venv/
-
-# Kaggle competition data
-data/image-matching-challenge-2025/
-
-# Generated features and intermediate data products
-data/features/
-
-# Notebook checkpoints (optional, but good to ignore)
-.ipynb_checkpoints/
-
-# Python bytecode and cache
-__pycache__/
-*.pyc
-*.pyo
-*.pyd
-
-# OS-specific files (examples)
-.DS_Store
-Thumbs.db
-=======
-venv/
-data/image-matching-challenge-2025/
-# Ignore generated feature files
-data/features/
->>>>>>> 683aaec9
+.pypirc